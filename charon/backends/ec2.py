# -*- coding: utf-8 -*-

import os
import os.path
import sys
import re
import time
import socket
import getpass
import shutil
import boto.ec2
import boto.route53
from boto.route53.record import ResourceRecordSets
from charon.backends import MachineDefinition, MachineState
import charon.known_hosts
import charon.util
from xml import etree


class EC2Definition(MachineDefinition):
    """Definition of an EC2 machine."""

    @classmethod
    def get_type(cls):
        return "ec2"

    def __init__(self, xml):
        MachineDefinition.__init__(self, xml)
        x = xml.find("attrs/attr[@name='ec2']/attrs")
        assert x is not None
        self.access_key_id = x.find("attr[@name='accessKeyId']/string").get("value")
        self.type = x.find("attr[@name='type']/string").get("value")
        self.region = x.find("attr[@name='region']/string").get("value")
        self.zone = x.find("attr[@name='zone']/string").get("value")
        self.controller = x.find("attr[@name='controller']/string").get("value")
        self.ami = x.find("attr[@name='ami']/string").get("value")
        if self.ami == "": raise Exception("no AMI defined for EC2 machine ‘{0}’".format(self.name))
        self.instance_type = x.find("attr[@name='instanceType']/string").get("value")
        self.key_pair = x.find("attr[@name='keyPair']/string").get("value")
        self.private_key = x.find("attr[@name='privateKey']/string").get("value")
        self.security_groups = [e.get("value") for e in x.findall("attr[@name='securityGroups']/list/string")]
        self.tags = {k.get("name"): k.find("string").get("value") for k in x.findall("attr[@name='tags']/attrs/attr")}
        def f(xml):
            return {'disk': xml.find("attrs/attr[@name='disk']/string").get("value"),
                    'size': int(xml.find("attrs/attr[@name='size']/int").get("value")),
                    'fsType': xml.find("attrs/attr[@name='fsType']/string").get("value"),
                    'deleteOnTermination': xml.find("attrs/attr[@name='deleteOnTermination']/bool").get("value") == "true",
                    'encrypt': xml.find("attrs/attr[@name='encrypt']/bool").get("value") == "true",
                    'passphrase': xml.find("attrs/attr[@name='passphrase']/string").get("value")}
        self.block_device_mapping = {_xvd_to_sd(k.get("name")): f(k) for k in x.findall("attr[@name='blockDeviceMapping']/attrs/attr")}
        self.elastic_ipv4 = x.find("attr[@name='elasticIPv4']/string").get("value")

        x = xml.find("attrs/attr[@name='route53']/attrs")
        assert x is not None
        self.dns_hostname = x.find("attr[@name='hostName']/string").get("value")
        self.dns_ttl = x.find("attr[@name='ttl']/int").get("value")
        self.route53_access_key_id = x.find("attr[@name='accessKeyId']/string").get("value")


class EC2State(MachineState):
    """State of an EC2 machine."""

    @classmethod
    def get_type(cls):
        return "ec2"

    state = charon.util.attr_property("state", MachineState.MISSING, int) # override
    public_ipv4 = charon.util.attr_property("publicIpv4", None)
    private_ipv4 = charon.util.attr_property("privateIpv4", None)
    elastic_ipv4 = charon.util.attr_property("ec2.elasticIpv4", None)
    access_key_id = charon.util.attr_property("ec2.accessKeyId", None)
    region = charon.util.attr_property("ec2.region", None)
    zone = charon.util.attr_property("ec2.zone", None)
    controller = charon.util.attr_property("ec2.controller", None) # FIXME: not used
    ami = charon.util.attr_property("ec2.ami", None)
    instance_type = charon.util.attr_property("ec2.instanceType", None)
    key_pair = charon.util.attr_property("ec2.keyPair", None)
    public_host_key = charon.util.attr_property("ec2.publicHostKey", None)
    private_key_file = charon.util.attr_property("ec2.privateKeyFile", None)
    security_groups = charon.util.attr_property("ec2.securityGroups", None, 'json')
    tags = charon.util.attr_property("ec2.tags", {}, 'json')
    block_device_mapping = charon.util.attr_property("ec2.blockDeviceMapping", {}, 'json')
    root_device_type = charon.util.attr_property("ec2.rootDeviceType", None)
    backups = charon.util.attr_property("ec2.backups", {}, 'json')
    dns_hostname = charon.util.attr_property("route53.hostName", None)
    dns_ttl = charon.util.attr_property("route53.ttl", None, int)
    route53_access_key_id = charon.util.attr_property("route53.accessKeyId", None)

    def __init__(self, depl, name, id, log_file=sys.stderr):
        MachineState.__init__(self, depl, name, id, log_file)
        self._conn = None
        self._conn_route53 = None

    def _reset_state(self):
        """Discard all state pertaining to an instance."""
        # FIXME: transaction!
        self.state = MachineState.MISSING
        self.vm_id = None
        self.public_ipv4 = None
        self.private_ipv4 = None
        self.elastic_ipv4 = None
        self.region = None
        self.zone = None
        self.controller = None
        self.ami = None
        self.instance_type = None
        self.key_pair = None
        self.public_host_key = None
        self.security_groups = None
        self.tags = {}
        self.block_device_mapping = {}
        self.root_device_type = None
        self.backups = {}
        self.dns_hostname = None
        self.dns_ttl = None


    def get_ssh_name(self):
        if not self.public_ipv4:
            raise Exception("EC2 machine ‘{0}’ does not have a public IPv4 address (yet)".format(self.name))
        return self.public_ipv4


    def get_ssh_flags(self):
        return ["-i", self.private_key_file] if self.private_key_file else []


    def get_physical_spec(self, machines):
        lines = ['    require = [ <nixos/modules/virtualisation/amazon-config.nix> ];']

        for k, v in self.block_device_mapping.items():
            if v.get('encrypt', False) and v.get('passphrase', "") == "" and v.get('generatedKey', "") != "":
                lines.append('    deployment.ec2.blockDeviceMapping."{0}".passphrase = pkgs.lib.mkOverride 10 "{1}";'
                             .format(_sd_to_xvd(k), v['generatedKey']))

        return lines


    def show_type(self):
        s = MachineState.show_type(self)
        if self.zone or self.region: s = "{0} [{1}; {2}]".format(s, self.zone or self.region, self.instance_type)
        return s


    def address_to(self, m):
        if isinstance(m, EC2State):
            return m._private_ipv4
        return MachineState.address_to(self, m)


    def fetch_aws_secret_key(self, access_key_id):
        secret_access_key = os.environ.get('EC2_SECRET_KEY') or os.environ.get('AWS_SECRET_ACCESS_KEY')
        path = os.path.expanduser("~/.ec2-keys")
        if os.path.isfile(path):
            f = open(path, 'r')
            contents = f.read()
            f.close()
            for l in contents.splitlines():
                l = l.split("#")[0] # drop comments
                w = l.split()
                if len(w) < 2 or len(w) > 3: continue
                if len(w) == 3 and w[2] == access_key_id:
                    access_key_id = w[0]
                    secret_access_key = w[1]
                    break
                if w[0] == access_key_id:
                    secret_access_key = w[1]
                    break

        if not secret_access_key:
            raise Exception("please set $EC2_SECRET_KEY or $AWS_SECRET_ACCESS_KEY, or add the key for ‘{0}’ to ~/.ec2-keys"
                            .format(access_key_id))

        return (access_key_id, secret_access_key)


    def connect(self):
        if self._conn: return
        assert self.region

        # Get the secret access key from the environment or from ~/.ec2-keys.
        (access_key_id, secret_access_key) = self.fetch_aws_secret_key(self.access_key_id)

        self._conn = boto.ec2.connect_to_region(
            region_name=self.region, aws_access_key_id=access_key_id, aws_secret_access_key=secret_access_key)


    def connect_route53(self):
        if self._conn_route53: return

        # Get the secret access key from the environment or from ~/.ec2-keys.
        (access_key_id, secret_access_key) = self.fetch_aws_secret_key(self.route53_access_key_id)

        self._conn_route53 = boto.connect_route53(access_key_id, secret_access_key)


    def _get_instance_by_id(self, instance_id, allow_missing=False):
        """Get instance object by instance id."""
        self.connect()
        reservations = self._conn.get_all_instances([instance_id])
        if len(reservations) == 0:
            if allow_missing: return None
            raise Exception("EC2 instance ‘{0}’ disappeared!".format(instance_id))
        return reservations[0].instances[0]


    def _get_volume_by_id(self, volume_id):
        """Get instance object by instance id."""
        self.connect()
        volumes = self._conn.get_all_volumes([volume_id])
        if len(volumes) != 1:
            raise Exception("unable to find volume ‘{0}’".format(volume_id))
        return volumes[0]


    def _get_snapshot_by_id(self, snapshot_id):
        """Get snapshot object by instance id."""
        self.connect()
        snapshots = self._conn.get_all_snapshots([snapshot_id])
        if len(snapshots) != 1:
            raise Exception("unable to find snapshot ‘{0}’".format(snapshot_id))
        return snapshots[0]


    def _wait_for_ip(self, instance):
        self.log_start("waiting for IP address... ".format(self.name))

        while True:
            instance.update()
            self.log_continue("({0}) ".format(instance.state))
            if instance.state not in {"pending", "running", "scheduling", "launching", "stopped"}:
                raise Exception("EC2 instance ‘{0}’ failed to start (state is ‘{1}’)".format(self.vm_id, instance.state))
            if instance.ip_address: break
            time.sleep(3)

        self.log_end("{0} / {1}".format(instance.ip_address, instance.private_ip_address))

        charon.known_hosts.add(instance.ip_address, self.public_host_key)

        self.private_ipv4 = instance.private_ip_address
        self.public_ipv4 = instance.ip_address
        self.ssh_pinged = False


    def _booted_from_ebs(self):
        return self.root_device_type == "ebs"


    def update_block_device_mapping(self, k, v):
        x = self.block_device_mapping
        if v == None:
            x.pop(k, None)
        else:
            x[k] = v
        self.block_device_mapping = x


    def get_backups(self):
        self.connect()
        backups = {}
        current_volumes = set([v['volumeId'] for v in self.block_device_mapping.values()])
        for b_id, b in self.backups.items():
            backups[b_id] = {}
            backup_status = "complete"
            info = []
            for k, v in self.block_device_mapping.items():
                if not k in b.keys():
                    backup_complete = False
                    info.append("{0} - {1} - Not available in backup".format(self.name, k))
                else:
                    snapshot_id = b[k]
                    try:
                        snapshot = self._get_snapshot_by_id(snapshot_id)
                        snapshot_status = snapshot.update()
                        if snapshot_status != '100%':
                            info.append("progress[{0},{1},{2}] = {3}%.".format(self.name, k, snapshot_id, snapshot_status))
                            backup_status = "running"
                    except:
                        info.append("{0} - {1} - {2} - Snapshot has disappeared.".format(self.name, k, snapshot_id))
                        backup_status = "unavailable"

                backups[b_id]['status'] = backup_status
                backups[b_id]['info'] = info
        return backups


    def backup(self, backup_id):
        self.connect()

        self.log("backing up machine ‘{0}’ using id ‘{1}’".format(self.name, backup_id))
        backup = {}
        for k, v in self.block_device_mapping.items():
            snapshot = self._conn.create_snapshot(volume_id=v['volumeId'])
            self.log("+ created snapshot of volume ‘{0}’: ‘{1}’".format(v['volumeId'], snapshot.id))

            common_tags = {'CharonNetworkUUID': str(self.depl.uuid), 'CharonMachineName': self.name, 'CharonBackupID': backup_id, 'CharonBackupDevice': k}
            snapshot_tags = {'Name': "{0} - {3} [{1} - {2}]".format(self.depl.description, self.name, k, backup_id)}
            snapshot_tags.update(common_tags)
            self._conn.create_tags([snapshot.id], snapshot_tags)
            backup[k] = snapshot.id
        self.backups[backup_id] = backup # FIXME: check whether this works


    def restore(self, defn, backup_id):
        self.stop()

        self.log("restoring machine ‘{0}’ to backup ‘{1}’".format(self.name, backup_id))

        for k, v in self.block_device_mapping.items():
            # detach disks
            volume = self._get_volume_by_id(v['volumeId'])
            if volume.update() == "in-use":
                self.log("detaching volume from ‘{0}’".format(self.name))
                volume.detach()

            # attach backup disks
            snapshot_id = self.backups[backup_id][k]
            self.log("creating volume from snapshot ‘{0}’".format(snapshot_id))
            new_volume = self._conn.create_volume(size=0, snapshot=snapshot_id, zone=self.zone)

            # wait for available
            while True:
                sys.stderr.write("[{0}] ".format(volume.status))
                if volume.status == "available": break
                time.sleep(3)
                volume.update()
            sys.stderr.write("\n")

            self.log("attaching volume ‘{0}’ to ‘{1}’".format(new_volume.id, self.name))
            new_volume.attach(self.vm_id, k)
            self.block_device_mapping[k]['volumeId'] = new_volume.id # FIXME


    def create(self, defn, check, allow_reboot):
        assert isinstance(defn, EC2Definition)
        assert defn.type == "ec2"

        if self.state != self.UP: check = True

        # Figure out the access key.
        self.access_key_id = defn.access_key_id or os.environ.get('EC2_ACCESS_KEY') or os.environ.get('AWS_ACCESS_KEY_ID')
        if not self.access_key_id:
            raise Exception("please set ‘deployment.ec2.accessKeyId’, $EC2_ACCESS_KEY or $AWS_ACCESS_KEY_ID")

        self.private_key_file = defn.private_key or None

        # Stop the instance (if allowed) to change instance attributes
        # such as the type.
        if self.vm_id and allow_reboot and self._booted_from_ebs() and self.instance_type != defn.instance_type:
            self.stop()
            check = True

        # Check whether the instance hasn't been killed behind our
        # backs.  Restart stopped instances.
        if self.vm_id and check:
            self.connect()
            instance = self._get_instance_by_id(self.vm_id, allow_missing=True)
            if instance is None or instance.state in {"shutting-down", "terminated"}:
                self.log("EC2 instance went away (state ‘{0}’), will recreate".format(instance.state if instance else "gone"))
                self._reset_state()
            elif instance.state == "stopped":
                self.log("EC2 instance was stopped, restarting...")

                # Modify the instance type, if desired.
                if self.instance_type != defn.instance_type:
                    self.log("changing instance type from ‘{0}’ to ‘{1}’...".format(self.instance_type, defn.instance_type))
                    instance.modify_attribute("instanceType", defn.instance_type)
                    self.instance_type = defn.instance_type

                # When we restart, we'll probably get a new IP.  So forget the current one.
                self.public_ipv4 = None
                self.private_ipv4 = None

                instance.start()

                self.state = self.STARTING

        # Create the instance.
        if not self.vm_id:
            self.log("creating EC2 instance (AMI ‘{0}’, type ‘{1}’, region ‘{2}’)...".format(
                defn.ami, defn.instance_type, defn.region))
            self._reset_state()

            self.region = defn.region
            self.connect()

            # Figure out whether this AMI is EBS-backed.
            ami = self._conn.get_all_images([defn.ami])[0]

            self.root_device_type = ami.root_device_type

            (private, public) = self._create_key_pair()

            user_data = "SSH_HOST_DSA_KEY_PUB:{0}\nSSH_HOST_DSA_KEY:{1}\n".format(public, private.replace("\n", "|"))

            zone = defn.zone or None

            devmap = boto.ec2.blockdevicemapping.BlockDeviceMapping()
            devs_mapped = {}
            for k, v in defn.block_device_mapping.iteritems():
                if re.match("/dev/sd[a-e]", k) and not v['disk'].startswith("ephemeral"):
                    raise Exception("non-ephemeral disk not allowed on device ‘{0}’; use /dev/xvdf or higher".format(_sd_to_xvd(k)))
                if v['disk'] == '':
                    if self._booted_from_ebs():
                        devmap[k] = boto.ec2.blockdevicemapping.BlockDeviceType(
                            size=v['size'], delete_on_termination=v['deleteOnTermination'])
                        self.update_block_device_mapping(k, v)
                    # Otherwise, it's instance store backed, and we'll create the volume later.
                elif v['disk'].startswith("ephemeral"):
                    devmap[k] = boto.ec2.blockdevicemapping.BlockDeviceType(ephemeral_name=v['disk'])
                    self.update_block_device_mapping(k, v)
                elif v['disk'].startswith("snap-"):
                    devmap[k] = boto.ec2.blockdevicemapping.BlockDeviceType(snapshot_id=v['disk'], delete_on_termination=True)
                    self.update_block_device_mapping(k, v)
                elif v['disk'].startswith("vol-"):
                    # Volumes cannot be attached at boot time, so
                    # attach it later.  But make note of the placement
                    # zone of the volume.
                    volume = self._get_volume_by_id(v['disk'])
                    if not zone:
                        self.log("starting EC2 instance in zone ‘{0}’ due to volume ‘{1}’".format(
                            volume.zone, v['disk']))
                        zone = volume.zone
                    elif zone != volume.zone:
                        raise Exception("unable to start EC2 instance ‘{0}’ in zone ‘{1}’ because volume ‘{2}’ is in zone ‘{3}’"
                                        .format(self.name, zone, v['disk'], volume.zone))
                else:
                    raise Exception("device mapping ‘{0}’ not (yet) supported".format(v['disk']))

            # FIXME: Should use client_token to ensure idempotency.
            reservation = ami.run(
                instance_type=defn.instance_type,
                placement=zone,
                key_name=defn.key_pair,
                security_groups=defn.security_groups,
                block_device_map=devmap,
                user_data=user_data)

            assert len(reservation.instances) == 1

            instance = reservation.instances[0]

            # FIXME: transaction!
            self.state = self.STARTING
            self.vm_id = instance.id
            self.controller = defn.controller
            self.ami = defn.ami
            self.instance_type = defn.instance_type
            self.key_pair = defn.key_pair
            self.security_groups = defn.security_groups
            self.zone = instance.placement
            self.public_host_key = public

        # There is a short time window during which EC2 doesn't
        # know the instance ID yet.  So wait until it does.
        while True:
            try:
                instance = self._get_instance_by_id(self.vm_id)
                break
            except boto.exception.EC2ResponseError as e:
                if e.error_code != "InvalidInstanceID.NotFound": raise
            self.log("EC2 instance ‘{0}’ not known yet, waiting...".format(self.vm_id))
            time.sleep(3)

        # Warn about some EC2 options that we cannot update for an existing instance.
        if self.instance_type != defn.instance_type:
            self.warn("cannot change type of a running instance (use ‘--allow-reboot’)")
        if self.region != defn.region:
            self.warn("cannot change region of a running instance")
        if defn.zone and self.zone != defn.zone:
            self.warn("cannot change availability zone of a running instance")

        # Reapply tags if they have changed.
        common_tags = {'CharonNetworkUUID': self.depl.uuid,
                       'CharonMachineName': self.name,
                       'CharonStateFile': "{0}@{1}:{2}".format(getpass.getuser(), socket.gethostname(), self.depl._db_file)}
        # FIXME: description can be None now
        tags = {'Name': "{0} [{1}]".format(self.depl.description, self.name)}
        tags.update(defn.tags)
        tags.update(common_tags)
        if check or self.tags != tags:
            self.connect()
            self._conn.create_tags([self.vm_id], tags)
            # TODO: remove obsolete tags?
            self.tags = tags

        # Assign or release an elastic IP address, if given.
        if (self.elastic_ipv4 or "") != defn.elastic_ipv4 or check:
            self.connect()
            if defn.elastic_ipv4 != "":
                # wait until machine is in running state
                self.log_start("waiting for machine to be in running state... ".format(self.name))
                while True:
                    self.log_continue("({0}) ".format(instance.state))
                    if instance.state == "running": break
                    if instance.state not in {"running", "pending"}:
                        raise Exception(
                            "EC2 instance ‘{0}’ failed to reach running state (state is ‘{1}’)"
                            .format(self.vm_id, instance.state))
                    time.sleep(3)
                    instance.update()
                self.log_end("")

<<<<<<< HEAD
                self.log("associating IP address ‘{0}’...".format(defn.elastic_ipv4))
                self._conn.associate_address(instance_id=self.vm_id, public_ip=defn.elastic_ipv4)
                self.elastic_ipv4 = defn.elastic_ipv4
                self.public_ipv4 = defn.elastic_ipv4
                self.ssh_pinged = False
                charon.known_hosts.add(defn.elastic_ipv4, self.public_host_key)
            elif self.elastic_ipv4 != None:
                self.log("disassociating IP address ‘{0}’...".format(self.elastic_ipv4))
                self._conn.disassociate_address(public_ip=self.elastic_ipv4)
                self.elastic_ipv4 = None
                self.public_ipv4 = None
                self.ssh_pinged = False
=======
                addresses = self._conn.get_all_addresses(addresses=[defn.elastic_ipv4])
                if addresses[0].instance_id != "" \
                   and addresses[0].instance_id != self._instance_id \
                   and not self.depl.confirm("are you sure you want to associate IP address ‘{0}’, it is currently in use by instance ‘{1}’?".format(defn.elastic_ipv4, addresses[0].instance_id)):
                    raise Exception("Elastic IP ‘{0}’ already in use...".format(defn.elastic_ipv4))
                else:
                    self.log("associating IP address ‘{0}’...".format(defn.elastic_ipv4))
                    addresses[0].associate(self._instance_id)
                    self.log_start("waiting for address to be associated to machine... ".format(self.name))
                    instance.update()
                    while True:
                        self.log_continue("({0}) ".format(instance.ip_address))
                        if instance.ip_address == defn.elastic_ipv4: break
                        time.sleep(3)
                        instance.update()
                    self.log_end("")

                self._elastic_ipv4 = defn.elastic_ipv4
                self._public_ipv4 = defn.elastic_ipv4
                self._ssh_pinged = False
                charon.known_hosts.add(defn.elastic_ipv4, self._public_host_key)
            elif self._elastic_ipv4 != None:
                self.log("disassociating IP address ‘{0}’...".format(self._elastic_ipv4))
                self._conn.disassociate_address(public_ip=self._elastic_ipv4)
                self._elastic_ipv4 = None
                self._public_ipv4 = None
            self.write()
>>>>>>> 0f1ec38e

        # Wait for the IP address.
        if not self.public_ipv4 or check:
            instance = self._get_instance_by_id(self.vm_id)
            self._wait_for_ip(instance)

        if defn.dns_hostname != "":
            self.dns_hostname = defn.dns_hostname
            self.dns_ttl = defn.dns_ttl
            self.route53_access_key_id = defn.route53_access_key_id

            self.log('sending Route53 DNS: {0} {1}'.format(self._public_ipv4, self.dns_hostname))

            self.connect_route53()
            hosted_zone = ".".join(self.dns_hostname.split(".")[1:])
            zones = self._conn_route53.get_all_hosted_zones()

            zones = [zone for zone in zones['ListHostedZonesResponse']['HostedZones'] if "{0}.".format(hosted_zone) == zone.Name ]
            if len(zones) != 1:
                raise Exception('hosted zone for {0} not found.'.format(hosted_zone))
            zoneid = zones[0]['Id'].split("/")[2]

            prevrrs = self._conn_route53.get_all_rrsets(hosted_zone_id=zoneid, type="A", name="{0}.".format(self.dns_hostname))
            changes = ResourceRecordSets(connection=self._conn_route53, hosted_zone_id=zoneid)
            if len(prevrrs) > 0:
                for prevrr in prevrrs:
                    change = changes.add_change("DELETE", self.dns_hostname, "A")
                    change.add_value(",".join(prevrr.resource_records))

            change = changes.add_change("CREATE", self.dns_hostname, "A")
            change.add_value(self.public_ipv4)
            changes.commit()

        # Wait until the instance is reachable via SSH.
        self.wait_for_ssh(check=check)

        # Create missing volumes.
        # FIXME: support snapshots.
        for k, v in defn.block_device_mapping.iteritems():
            if k not in self.block_device_mapping and v['disk'] == '':
                self.log("creating {0} GiB volume...".format(v['size']))
                self.connect()
                volume = self._conn.create_volume(size=v['size'], zone=self.zone)
                # The flag charonDeleteOnTermination denotes that on
                # instance termination, we have to delete the volume
                # ourselves.  For volumes created at instance creation
                # time, EC2 will do it for us.
                v['charonDeleteOnTermination'] = v['deleteOnTermination']
                v['needsAttach'] = True
                v['volumeId'] = volume.id
                self.update_block_device_mapping(k, v)

        # Attach missing volumes.
        for k, v in defn.block_device_mapping.iteritems():
            if k not in self.block_device_mapping:
                self.log("attaching volume ‘{0}’ as ‘{1}’...".format(v['disk'], _sd_to_xvd(k)))
                self.connect()
                if v['disk'].startswith("vol-"):
                    self._conn.attach_volume(v['disk'], self.vm_id, k)
                    self.update_block_device_mapping(k, v)
                if v['disk'].startswith("snap-"):
                    new_volume = self._conn.create_volume(size=0, snapshot=v['disk'], zone=self.zone)
                    new_volume.attach(self.vm_id, k)
                    v['disk'] = new_volume.id
                    self.update_block_device_mapping(k, v)
                else:
                    raise Exception("adding device mapping ‘{0}’ to a running instance is not (yet) supported".format(v['disk']))

        for k, v in self.block_device_mapping.items():
            if v.get('needsAttach', False):
                self.log("attaching volume ‘{0}’ as ‘{1}’...".format(v['volumeId'], _sd_to_xvd(k)))
                self.connect()

                volume_tags = {'Name': "{0} [{1} - {2}]".format(self.depl.description, self.name, _sd_to_xvd(k))}
                volume_tags.update(common_tags)
                self._conn.create_tags([v['volumeId']], volume_tags)

                volume = self._get_volume_by_id(v['volumeId'])
                if volume.volume_state() == "available":
                    self._conn.attach_volume(v['volumeId'], self.vm_id, k)
                # Wait until the device is visible in the instance.
                def check_dev():
                    res = self.run_command("test -e {0}".format(_sd_to_xvd(k)), check=False)
                    return res == 0
                charon.util.check_wait(check_dev)
                del v['needsAttach']
                self.update_block_device_mapping(k, v)

        # Add disks that were in the original device mapping of image.
        for k, dm in instance.block_device_mapping.items():
            if k not in self.block_device_mapping:
                if dm.volume_id:
                    bdm = {}
                    bdm['volumeId'] = dm.volume_id
                    bdm['partOfImage'] = True
                    self.update_block_device_mapping(k, bdm)

        # FIXME: process changes to the deleteOnTermination flag.

        # Get the volume IDs of automatically created volumes (because
        # it's good to have these in the state file).
        for k, v in self.block_device_mapping.items():
            if not 'volumeId' in v:
                self.connect()
                volumes = self._conn.get_all_volumes(
                    filters={'attachment.instance-id': self.vm_id,
                             'attachment.device': k})
                if len(volumes) != 1:
                    raise Exception("unable to find volume attached to ‘{0}’ on EC2 machine ‘{1}’".format(k, self.name))
                v['volumeId'] = volumes[0].id # FIXME
                self.update_block_device_mapping(k, v)

        # Detach volumes that are no longer in the deployment spec.
        for k, v in self.block_device_mapping.items():
            if k not in defn.block_device_mapping and not v.get('partOfImage', False):
                self.log("detaching device ‘{0}’...".format(_sd_to_xvd(k)))
                self.connect()
                volumes = self._conn.get_all_volumes([], filters={'attachment.instance-id': self.vm_id, 'attachment.device': k})
                assert len(volumes) <= 1

                if len(volumes) == 1:
                    device = _sd_to_xvd(k)
                    if v.get('encrypt', False):
                        dm = device.replace("/dev/", "/dev/mapper/")
                        self.run_command("umount -l {0}".format(dm), check=False)
                        self.run_command("cryptsetup luksClose {0}".format(device.replace("/dev/", "")), check=False)
                    else:
                        self.run_command("umount -l {0}".format(device), check=False)
                    if not self._conn.detach_volume(volumes[0].id, instance_id=self.vm_id, device=k):
                        raise Exception("unable to detach device ‘{0}’ from EC2 machine ‘{1}’".format(v['disk'], self.name))
                    # FIXME: Wait until the volume is actually detached.

                if v.get('charonDeleteOnTermination', False) or v.get('deleteOnTermination', False):
                    self._delete_volume(v['volumeId'])

                self.update_block_device_mapping(k, None)

        # Auto-generate LUKS keys if the model didn't specify one.
        for k, v in self.block_device_mapping.items():
            if v.get('encrypt', False) and v.get('passphrase', "") == "" and v.get('generatedKey', "") == "":
                v['generatedKey'] = charon.util.generate_random_string(length=256)
                self.update_block_device_mapping(k, v)

        self.store_keys_on_machine = defn.store_keys_on_machine


    def _delete_volume(self, volume_id):
        if not self.depl.confirm("are you sure you want to destroy EC2 volume ‘{0}’?".format(volume_id)):
            raise Exception("not destroying EC2 volume ‘{0}’".format(volume_id))
        self.log("destroying EC2 volume ‘{0}’...".format(volume_id))
        try:
            volume = self._get_volume_by_id(volume_id)
            charon.util.check_wait(lambda: volume.update() == 'available')
            volume.delete()
        except boto.exception.EC2ResponseError as e:
            # Ignore volumes that have disappeared already.
            if e.error_code != "InvalidVolume.NotFound": raise


    def destroy(self):
        if not self.depl.confirm("are you sure you want to destroy EC2 machine ‘{0}’?".format(self.name)): return False

        self.log_start("destroying EC2 machine... ".format(self.name))

        instance = self._get_instance_by_id(self.vm_id)
        instance.terminate()

        # Wait until it's really terminated.
        while True:
            self.log_continue("({0}) ".format(instance.state))
            if instance.state == "terminated": break
            time.sleep(3)
            instance.update()
        self.log_end("")

        # Destroy volumes created for this instance.
        for k, v in self.block_device_mapping.items():
            if v.get('charonDeleteOnTermination', False):
                self._delete_volume(v['volumeId'])
                self.update_block_device_mapping(k, None)

        return True


    def stop(self):
        if not self._booted_from_ebs():
            self.warn("cannot stop non-EBS-backed instance")
            return

        self.log_start("stopping EC2 machine... ".format(self.name))

        instance = self._get_instance_by_id(self.vm_id)
        instance.stop() # no-op if the machine is already stopped

        self.state = self.STOPPING

        # Wait until it's really stopped.
        while True:
            self.log_continue("({0}) ".format(instance.state))
            if instance.state == "stopped": break
            if instance.state not in {"running", "stopping"}:
                raise Exception(
                    "EC2 instance ‘{0}’ failed to stop (state is ‘{1}’)"
                    .format(self.vm_id, instance.state))
            time.sleep(3)
            instance.update()
        self.log_end("")

        self.state = self.STOPPED


    def start(self):
        if not self._booted_from_ebs(): return

        self.log("starting EC2 machine".format(self.name))

        instance = self._get_instance_by_id(self.vm_id)
        instance.start() # no-op if the machine is already started

        self.state = self.STARTING

        # Wait until it's really started, and obtain its new IP
        # address.  Warn the user if the IP address has changed (which
        # is generally the case).
        prev_private_ipv4 = self.private_ipv4
        prev_public_ipv4 = self.public_ipv4

        self._wait_for_ip(instance)

        if prev_private_ipv4 != self.private_ipv4 or prev_public_ipv4 != self.public_ipv4:
            self.warn("IP address has changed, you may need to run ‘charon deploy’")

        self.wait_for_ssh(check=True)


    def check(self):
        if not self.vm_id: return
        self.connect()
        instance = self._get_instance_by_id(self.vm_id, allow_missing=True)
        old_state = self.state
        self.log("instance state is ‘{0}’".format(instance.state if instance else "gone"))
        if instance is None or instance.state in {"shutting-down", "terminated"}:
            self.state = self.MISSING
        elif instance.state == "pending":
            self.state = self.STARTING
        elif instance.state == "running":
            if self.private_ipv4 != instance.private_ip_address or self.public_ipv4 != instance.ip_address:
                self.warn("IP address has changed, you may need to run ‘charon deploy’")
                self.private_ipv4 = instance.private_ip_address
                self.public_ipv4 = instance.ip_address
            MachineState.check(self)
        elif instance.state == "stopping":
            self.state = self.STOPPING
        elif instance.state == "stopped":
            self.state = self.STOPPED


    def reboot(self):
        self.log("rebooting EC2 machine... ")
        instance = self._get_instance_by_id(self.vm_id)
        instance.reboot()
        self.state = self.STARTING


    def send_keys(self):
        if self.store_keys_on_machine: return
        for k, v in self.block_device_mapping.items():
            if not v.get('encrypt', False): continue
            key = v.get('passphrase', "") or v.get('generatedKey', "")
            assert key != ""
            device = _sd_to_xvd(k)
            self.log("uploading key for device ‘{0}’...".format(device))
            # FIXME: optimise this
            self.run_command("mkdir -m 0700 -p /run/ebs-keys/{0}".format(os.path.dirname(device)))
            tmp = self.depl.tempdir + "/ebs-key-" + self.name
            f = open(tmp, "w+"); f.write(key); f.close()
            self.upload_file(tmp, "/run/ebs-keys/" + device)
            os.remove(tmp)


def _xvd_to_sd(dev):
    return dev.replace("/dev/xvd", "/dev/sd")

def _sd_to_xvd(dev):
    return dev.replace("/dev/sd", "/dev/xvd")<|MERGE_RESOLUTION|>--- conflicted
+++ resolved
@@ -276,9 +276,8 @@
                             info.append("progress[{0},{1},{2}] = {3}%.".format(self.name, k, snapshot_id, snapshot_status))
                             backup_status = "running"
                     except:
-                        info.append("{0} - {1} - {2} - Snapshot has disappeared.".format(self.name, k, snapshot_id))
+                        info.append("{0} - {1} - {2} - Snapshot has disappeared".format(self.name, k, snapshot_id))
                         backup_status = "unavailable"
-
                 backups[b_id]['status'] = backup_status
                 backups[b_id]['info'] = info
         return backups
@@ -487,6 +486,7 @@
         # Assign or release an elastic IP address, if given.
         if (self.elastic_ipv4 or "") != defn.elastic_ipv4 or check:
             self.connect()
+
             if defn.elastic_ipv4 != "":
                 # wait until machine is in running state
                 self.log_start("waiting for machine to be in running state... ".format(self.name))
@@ -501,29 +501,15 @@
                     instance.update()
                 self.log_end("")
 
-<<<<<<< HEAD
-                self.log("associating IP address ‘{0}’...".format(defn.elastic_ipv4))
-                self._conn.associate_address(instance_id=self.vm_id, public_ip=defn.elastic_ipv4)
-                self.elastic_ipv4 = defn.elastic_ipv4
-                self.public_ipv4 = defn.elastic_ipv4
-                self.ssh_pinged = False
-                charon.known_hosts.add(defn.elastic_ipv4, self.public_host_key)
-            elif self.elastic_ipv4 != None:
-                self.log("disassociating IP address ‘{0}’...".format(self.elastic_ipv4))
-                self._conn.disassociate_address(public_ip=self.elastic_ipv4)
-                self.elastic_ipv4 = None
-                self.public_ipv4 = None
-                self.ssh_pinged = False
-=======
                 addresses = self._conn.get_all_addresses(addresses=[defn.elastic_ipv4])
                 if addresses[0].instance_id != "" \
-                   and addresses[0].instance_id != self._instance_id \
-                   and not self.depl.confirm("are you sure you want to associate IP address ‘{0}’, it is currently in use by instance ‘{1}’?".format(defn.elastic_ipv4, addresses[0].instance_id)):
-                    raise Exception("Elastic IP ‘{0}’ already in use...".format(defn.elastic_ipv4))
+                   and addresses[0].instance_id != self.vm_id \
+                   and not self.depl.confirm("are you sure you want to associate IP address ‘{0}’, which is currently in use by instance ‘{1}’?".format(defn.elastic_ipv4, addresses[0].instance_id)):
+                    raise Exception("elastic IP ‘{0}’ already in use...".format(defn.elastic_ipv4))
                 else:
                     self.log("associating IP address ‘{0}’...".format(defn.elastic_ipv4))
-                    addresses[0].associate(self._instance_id)
-                    self.log_start("waiting for address to be associated to machine... ".format(self.name))
+                    addresses[0].associate(self.vm_id)
+                    self.log_start("waiting for address to be associated with this machine...")
                     instance.update()
                     while True:
                         self.log_continue("({0}) ".format(instance.ip_address))
@@ -532,17 +518,19 @@
                         instance.update()
                     self.log_end("")
 
-                self._elastic_ipv4 = defn.elastic_ipv4
-                self._public_ipv4 = defn.elastic_ipv4
-                self._ssh_pinged = False
                 charon.known_hosts.add(defn.elastic_ipv4, self._public_host_key)
-            elif self._elastic_ipv4 != None:
-                self.log("disassociating IP address ‘{0}’...".format(self._elastic_ipv4))
-                self._conn.disassociate_address(public_ip=self._elastic_ipv4)
-                self._elastic_ipv4 = None
-                self._public_ipv4 = None
-            self.write()
->>>>>>> 0f1ec38e
+                # FIXME: transaction
+                self.elastic_ipv4 = defn.elastic_ipv4
+                self.public_ipv4 = defn.elastic_ipv4
+                self.ssh_pinged = False
+
+            elif self.elastic_ipv4 != None:
+                self.log("disassociating IP address ‘{0}’...".format(self.elastic_ipv4))
+                self._conn.disassociate_address(public_ip=self.elastic_ipv4)
+                # FIXME: transaction
+                self.elastic_ipv4 = None
+                self.public_ipv4 = None
+                self.ssh_pinged = False
 
         # Wait for the IP address.
         if not self.public_ipv4 or check:
