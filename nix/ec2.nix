# Configuration specific to the EC2 backend.

{ config, pkgs, lib, utils, ... }:

with utils;
with lib;
with import ./lib.nix lib;

let

  types =
    if lib.types ? either then
      lib.types
    else
      builtins.trace "Please update Nixpkgs for this deployment. The next NixOps release will be incompatible with your current version of Nixpkgs."
      (lib.types // {
         either = t1: t2: mkOptionType {
           name = "${t1.name} or ${t2.name}";
           check = x: t1.check x || t2.check x;
           merge = mergeOneOption;
         };
       });

  cfg = config.deployment.ec2;

  defaultEbsOptimized =
    let props = config.deployment.ec2.physicalProperties;
    in if props == null then false else (props.allowsEbsOptimized or false);

  defaultUsePrivateIpAddress =
    let
      assocPublicIp = config.deployment.ec2.associatePublicIpAddress;
      subnetId = config.deployment.ec2.subnetId;
    in
      if assocPublicIp == false && subnetId != "" then
        true
      else
        false;

  commonEC2Options = import ./common-ec2-options.nix { inherit lib; };

  ec2DiskOptions = { config, ... }: {

    imports = [ ./common-ebs-options.nix ];

    options = {

      disk = mkOption {
        default = "";
        example = "vol-00000000";
        type = types.either types.str (resource "ebs-volume");
        apply = x: if builtins.isString x then x else "res-" + x._name;
        description = ''
          EC2 identifier of the disk to be mounted.  This can be an
          ephemeral disk (e.g. <literal>ephemeral0</literal>), a
          snapshot ID (e.g. <literal>snap-00000000</literal>) or a
          volume ID (e.g. <literal>vol-00000000</literal>).  Leave
          empty to create an EBS volume automatically.  It can also be
          an EBS resource (e.g. <literal>resources.ebsVolumes.big-disk</literal>).
        '';
      };

      fsType = mkOption {
        default = "ext4"; # FIXME: this default doesn't work
        type = types.str;
        description = ''
          Filesystem type for automatically created EBS volumes.
        '';
      };

      deleteOnTermination = mkOption {
        type = types.bool;
        description = ''
          For automatically created EBS volumes, determines whether the
          volume should be deleted on instance termination.
        '';
      };

      # FIXME: remove the LUKS options eventually?

      encrypt = mkOption {
        default = false;
        type = types.bool;
        description = ''
          Whether the EBS volume should be encrypted using LUKS.
        '';
      };

      encryptionType = mkOption {
        default = "luks";
        type = types.enum [ "luks" "ebs" ];
        description = ''
          Whether the EBS volume should be encrypted using LUKS or on the
          underlying EBS volume (Amazon EBS feature). Possible values are
          "luks" (default) and "ebs".
        '';
      };

      cipher = mkOption {
        default = "aes-cbc-essiv:sha256";
        type = types.str;
        description = ''
          The cipher used to encrypt the disk.
        '';
      };

      keySize = mkOption {
        default = 128;
        type = types.int;
        description = ''
          The size of the encryption key.
        '';
      };

      passphrase = mkOption {
        default = "";
        type = types.str;
        description = ''
          The passphrase (key file) used to decrypt the key to access
          the device.  If left empty, a passphrase is generated
          automatically; this passphrase is lost when you destroy the
          machine or remove the volume, unless you copy it from
          NixOps's state file.  Note that the passphrase is stored in
          the Nix store of the instance, so an attacker who gains
          access to the EBS volume or instance store that contains the
          Nix store can subsequently decrypt the encrypted volume.
        '';
      };

    };

    config = {
      size = mkIf (config.disk != "") (mkDefault 0);
      # Automatically delete volumes that are automatically created.
      deleteOnTermination = mkDefault (config.disk == "" || substring 0 5 config.disk == "snap-");
    };

  };

  isEc2Hvm =
    let
      instanceTypeGroup = builtins.elemAt (splitString "." cfg.instanceType) 0;
      pvGrubGroups = [ "c1" "hi1" "m1" "m2" "t1" ];
    in
      ! (builtins.elem instanceTypeGroup pvGrubGroups);

  # Map "/dev/mapper/xvdX" to "/dev/xvdX".
  dmToDevice = dev:
    if builtins.substring 0 12 dev == "/dev/mapper/"
    then "/dev/" + builtins.substring 12 100 dev
    else dev;

  nixosVersion = builtins.substring 0 5 config.system.nixosVersion;

  amis = import <nixpkgs/nixos/modules/virtualisation/ec2-amis.nix>;

in

{

  ###### interface

  options = {

    deployment.ec2.accessKeyId = mkOption {
      default = "";
      example = "AKIABOGUSACCESSKEY";
      type = types.str;
      description = ''
        The AWS Access Key ID.  If left empty, it defaults to the
        contents of the environment variables
        <envar>EC2_ACCESS_KEY</envar> or
        <envar>AWS_ACCESS_KEY_ID</envar> (in that order).  The
        corresponding Secret Access Key is not specified in the
        deployment model, but looked up in the file
        <filename>~/.ec2-keys</filename>, which should specify, on
        each line, an Access Key ID followed by the corresponding
        Secret Access Key. If the lookup was unsuccessful it is continued
        in the standard AWS tools <filename>~/.aws/credentials</filename> file.
        If it does not appear in these files, the
        environment variables
        <envar>EC2_SECRET_KEY</envar> or
        <envar>AWS_SECRET_ACCESS_KEY</envar> are used.
      '';
    };

    deployment.ec2.region = mkOption {
      default = "";
      example = "us-east-1";
      type = types.str;
      description = ''
        AWS region in which the instance is to be deployed.
        This option only applies when using EC2.  It implicitly sets
        <option>deployment.ec2.ami</option>.
      '';
    };

    deployment.ec2.zone = mkOption {
      default = "";
      example = "us-east-1c";
      type = types.str;
      description = ''
        The EC2 availability zone in which the instance should be
        created.  If not specified, a zone is selected automatically.
      '';
    };

    deployment.ec2.ebsBoot = mkOption {
      default = true;
      type = types.bool;
      description = ''
        Whether you want to boot from an EBS-backed AMI.  Only
        EBS-backed instances can be stopped and restarted, and attach
        other EBS volumes at boot time.  This option determines the
        selection of the default AMI; if you explicitly specify
        <option>deployment.ec2.ami</option>, it has no effect.
      '';
    };

    deployment.ec2.ebsInitialRootDiskSize = mkOption {
      default = 0;
      type = types.int;
      description = ''
        Preferred size (G) of the root disk of the EBS-backed instance. By
        default, EBS-backed images have a size determined by the
        AMI. Only supported on creation of the instance.
      '';
    };

    deployment.ec2.ami = mkOption {
      example = "ami-00000000";
      type = types.str;
      description = ''
        EC2 identifier of the AMI disk image used in the virtual
        machine.  This must be a NixOS image providing SSH access.
      '';
    };

    deployment.ec2.instanceType = mkOption {
      default = "m1.small";
      example = "m1.large";
      type = types.str;
      description = ''
        EC2 instance type.  See <link
        xlink:href='http://aws.amazon.com/ec2/instance-types/'/> for a
        list of valid Amazon EC2 instance types.
      '';
    };

    deployment.ec2.instanceId = mkOption {
      default = "";
      type = types.str;
      description = ''
        EC2 instance ID (set by NixOps).
      '';
    };

    deployment.ec2.instanceProfile = mkOption {
      default = "";
      example = "rolename";
      type = types.str;
      description = ''
        The name of the IAM Instance Profile (IIP) to associate with
        the instances.
      '';
    };

    deployment.ec2.keyPair = mkOption {
      example = "my-keypair";
      type = types.either types.str (resource "ec2-keypair");
      apply = x: if builtins.isString x then x else x.name;
      description = ''
        Name of the SSH key pair to be used to communicate securely
        with the instance.  Key pairs can be created using the
        <command>ec2-add-keypair</command> command.
      '';
    };

    deployment.ec2.privateKey = mkOption {
      default = "";
      example = "/home/alice/.ssh/id_rsa-my-keypair";
      type = types.str;
      description = ''
        Path of the SSH private key file corresponding with
        <option>deployment.ec2.keyPair</option>.  NixOps will use this
        private key if set; otherwise, the key must be findable by SSH
        through its normal mechanisms (e.g. it should be listed in
        <filename>~/.ssh/config</filename> or added to the
        <command>ssh-agent</command>).
      '';
    };

    deployment.ec2.securityGroups = mkOption {
      default = [ "default" ];
      example = [ "my-group" "my-other-group" ];
      type = types.listOf (types.either types.str (resource "ec2-security-group"));
      apply = map (x: if builtins.isString x then x else x.name);
      description = ''
        Security groups for the instance.  These determine the
        firewall rules applied to the instance.
      '';
    };

    deployment.ec2.securityGroupIds = mkOption {
      default = [ "default" ];
      type = types.listOf types.str;
      description = ''
        Security Group IDs for the instance. Necessary if starting
        an instance inside a VPC/subnet. In the non-default VPC, security
        groups needs to be specified by ID and not name.
      '';
    };

    deployment.ec2.subnetId = mkOption {
      default = "";
<<<<<<< HEAD
      example = "subnet-9d4a7b6c";
      type = types.either types.str (resource "vpc-subnet");
      apply = x: if builtins.isString x then x else "res-" + x._name + "." + x._type;
=======
      example = "subnet-00000000";
      type = types.str;
>>>>>>> f11613f5
      description = ''
        The subnet inside a VPC to launch the instance in.
      '';
    };

    deployment.ec2.associatePublicIpAddress = mkOption {
      default = false;
      type = types.bool;
      description = ''
        If instance in a subnet/VPC, whether to associate a public
        IP address with the instance.
      '';
    };

    deployment.ec2.usePrivateIpAddress = mkOption {
      default = defaultUsePrivateIpAddress;
      type = types.bool;
      description = ''
        If instance is in a subnet/VPC whether to use the private
        IP address for ssh connections to this host. Defaults to
        true in the case that you are deploying into a subnet but
        not associating a public ip address.
      '';
    };

    deployment.ec2.placementGroup = mkOption {
      default = "";
      example = "my-cluster";
      type = types.either types.str (resource "ec2-placement-group");
      apply = x: if builtins.isString x then x else x.name;
      description = ''
        Placement group for the instance.
      '';
    };

    deployment.ec2.tags = commonEC2Options.tags;

    deployment.ec2.blockDeviceMapping = mkOption {
      default = { };
      example = { "/dev/xvdb".disk = "ephemeral0"; "/dev/xvdg".disk = "vol-00000000"; };
      type = with types; attrsOf (submodule ec2DiskOptions);
      description = ''
        Block device mapping.  <filename>/dev/xvd[a-e]</filename> must be ephemeral devices.
      '';
    };

    deployment.ec2.elasticIPv4 = mkOption {
      default = "";
      example = "123.1.123.123";
      type = types.either types.str (resource "elastic-ip");
      apply = x: if builtins.isString x then x else "res-" + x._name;
      description = ''
        Elastic IPv4 address to be associated with this machine.
      '';
    };

    deployment.ec2.physicalProperties = mkOption {
      default = {};
      example = { cores = 4; memory = 14985; };
      description = ''
        Attribute set containing number of CPUs and memory available to
        the machine.
      '';
    };

    deployment.ec2.spotInstancePrice = mkOption {
      default = 0;
      type = types.int;
      description = ''
        Price (in dollar cents per hour) to use for spot instances request for the machine.
        If the value is equal to 0 (default), then spot instances are not used.
      '';
    };

    deployment.ec2.spotInstanceTimeout = mkOption {
      default = 0;
      type = types.int;
      description = ''
        The duration (in seconds) that the spot instance request is
        valid. If the request cannot be satisfied in this amount of
        time, the request will be cancelled automatically, and NixOps
        will fail with an error message. The default (0) is no timeout.
      '';
    };

    deployment.ec2.ebsOptimized = mkOption {
      default = defaultEbsOptimized;
      type = types.bool;
      description = ''
        Whether the EC2 instance should be created as an EBS Optimized instance.
      '';
    };

    fileSystems = mkOption {
      options = {
        ec2 = mkOption {
          default = null;
          type = with types; (nullOr (submodule ec2DiskOptions));
          description = ''
            EC2 disk to be attached to this mount point.  This is
            shorthand for defining a separate
            <option>deployment.ec2.blockDeviceMapping</option>
            attribute.
          '';
        };
      };
    };

  };


  ###### implementation

  config = mkIf (config.deployment.targetEnv == "ec2") {

    nixpkgs.system = mkOverride 900 "x86_64-linux";

    boot.loader.grub.extraPerEntryConfig = mkIf config.ec2.hvm (mkOverride 10 "root (hd0,0)");

    deployment.ec2.ami = mkDefault (
      let
        # FIXME: select hvm-s3 AMIs if appropriate.
        type =
          if isEc2Hvm then
            if cfg.ebsBoot then "hvm-ebs" else "hvm-s3"
          else
            if cfg.ebsBoot then "pv-ebs" else "pv-s3";
        amis' = amis."${nixosVersion}" or amis.latest;
      in
        with builtins;
        if hasAttr cfg.region amis' then
          let r = amis'."${cfg.region}";
          in if hasAttr type r then r."${type}" else ""
        else
          throw "I don't know an AMI for region ‘${cfg.region}’ and platform type ‘${config.nixpkgs.system}’"
      );

    # Workaround: the evaluation of blockDeviceMapping requires fileSystems to be defined.
    fileSystems = {};

    deployment.ec2.blockDeviceMapping = mkFixStrictness (listToAttrs
      (map (fs: nameValuePair (dmToDevice fs.device)
        { inherit (fs.ec2) disk size deleteOnTermination encrypt cipher keySize passphrase iops volumeType encryptionType;
          fsType = if fs.fsType != "auto" then fs.fsType else fs.ec2.fsType;
        })
       (filter (fs: fs.ec2 != null) (attrValues config.fileSystems))));

    deployment.autoLuks =
      let
        f = name: dev: nameValuePair (baseNameOf name)
          { device = "/dev/${baseNameOf name}";
            autoFormat = true;
            inherit (dev) cipher keySize passphrase;
          };
      in mapAttrs' f (filterAttrs (name: dev: dev.encrypt) cfg.blockDeviceMapping);

    deployment.ec2.physicalProperties =
      let
        type = config.deployment.ec2.instanceType or "unknown";
        mapping = import ./ec2-properties.nix;
      in attrByPath [ type ] null mapping;

  };

}<|MERGE_RESOLUTION|>--- conflicted
+++ resolved
@@ -313,14 +313,9 @@
 
     deployment.ec2.subnetId = mkOption {
       default = "";
-<<<<<<< HEAD
-      example = "subnet-9d4a7b6c";
+      example = "subnet-00000000";
       type = types.either types.str (resource "vpc-subnet");
       apply = x: if builtins.isString x then x else "res-" + x._name + "." + x._type;
-=======
-      example = "subnet-00000000";
-      type = types.str;
->>>>>>> f11613f5
       description = ''
         The subnet inside a VPC to launch the instance in.
       '';
